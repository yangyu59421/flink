--- conflicted
+++ resolved
@@ -24,15 +24,9 @@
 
 ## 通过 HiveModule 使用 Hive 内置函数
 
-<<<<<<< HEAD
-`HiveModule` 为 Flink SQL 和 Table API 用户提供了 Hive 内置函数，作为 Flink 系统（内置）函数。
-
-有关详细信息，请参阅 [HiveModule]({{ site.baseurl }}/zh/dev/table/modules.html#hivemodule).
-=======
 在 Flink SQL 和 Table API 中，可以通过系统内置的 `HiveModule` 来使用 Hive 内置函数，
 
 详细信息，请参考 [HiveModule]({{ site.baseurl }}/zh/dev/table/modules.html#hivemodule)。
->>>>>>> 9896c9b0
 
 <div class="codetabs" markdown="1">
 <div data-lang="Java" markdown="1">
@@ -64,15 +58,6 @@
 </div>
 </div>
 
-<<<<<<< HEAD
-* 注意，旧版本中的某些 Hive 内置函数具有[线程安全问题](https://issues.apache.org/jira/browse/HIVE-16183)。我们建议用户对自己的 Hive 来打补丁修复它们。
-
-## Hive 用户定义函数（User Defined Functions）
-
-用户可以在 Flink 中使用其现有的 Hive 用户定义函数。
-
-支持的UDF类型包括：
-=======
 * 请注意旧版本的部分 Hive 内置函数存在[线程安全问题](https://issues.apache.org/jira/browse/HIVE-16183)。
 我们建议用户及时通过补丁修正 Hive 中的这些问题。
 
@@ -81,7 +66,6 @@
 在 Flink 中用户可以使用 Hive 里已经存在的 UDF 函数。
 
 支持的 UDF 类型包括：
->>>>>>> 9896c9b0
 
 - UDF
 - GenericUDF
@@ -89,17 +73,6 @@
 - UDAF
 - GenericUDAFResolver2
 
-<<<<<<< HEAD
-在查询计划和执行时，Hive 的 UDF 和 GenericUDF 会自动转换为 Flink 的 ScalarFunction，Hive 的 GenericUDTF 会自动转换为 Flink 的 TableFunction，Hive 的 UDAF 和 GenericUDAFResolver2 会转换为 Flink 的 AggregateFunction。
-
-要使用 Hive 用户定义函数，用户必须
-
-- 设置由 Hive Metastore 支持的 HiveCatalog，其中包含该函数，且作为会话（session）的当前 catalog
-- 在 Flink 的 classpath 中设置一个包含该函数的 jar 文件
-- 使用 Blink planner
-
-## 使用 Hive 用户定义函数
-=======
 在进行查询规划和执行时，Hive UDF 和 GenericUDF 函数会自动转换成 Flink 中的 ScalarFunction，GenericUDTF 会被自动转换成 Flink 中的
  TableFunction，UDAF 和 GenericUDAFResolver2 则转换成 Flink 聚合函数(AggregateFunction).
 
@@ -110,9 +83,6 @@
 - 使用 Blink planner。
 
 ## 使用 Hive UDF
-
-假设我们在 Hive Metastore 中已经注册了下面的 UDF 函数：
->>>>>>> 9896c9b0
 
 假设我们在 Hive Metastore 中注册了以下 Hive 函数：
 
@@ -200,11 +170,7 @@
 
 {% endhighlight %}
 
-<<<<<<< HEAD
-在 Hive CLI 中，我们可以看到它们已注册：
-=======
 在 Hive CLI 中，可以查询到已经注册的 UDF 函数:
->>>>>>> 9896c9b0
 
 {% highlight bash %}
 hive> show functions;
@@ -216,12 +182,8 @@
 
 {% endhighlight %}
 
-<<<<<<< HEAD
-然后，用户可以在 SQL 中以如下方式使用它们：
-=======
 此时，用户如果想使用这些 UDF，在 SQL 中就可以这样写：
 
->>>>>>> 9896c9b0
 
 {% highlight bash %}
 
