--- conflicted
+++ resolved
@@ -28,14 +28,7 @@
 <a name="Command-Line Interface"> </a>
 # 命令行界面
 
-<<<<<<< HEAD
-Flink提供了命令行界面（CLI）`bin/flink` 来运行 JAR 格式的程序，同时控制其执行。该 CLI 作为 Flink 安装配置的一部分，在单节点或分布式安装的方式中都可以使用。命令行程序与运行中的 JobManager 建立连接来通信，JobManager 的连接信息可以通过`conf/flink-config.yaml`指定。
-=======
-Flink provides a Command-Line Interface (CLI) `bin/flink` to run programs that 
-are packaged as JAR files and to control their execution. The CLI is part of any 
-Flink setup, available in local single node setups and in distributed setups. 
-It connects to the running JobManager specified in `conf/flink-conf.yaml`.
->>>>>>> 6df9bdf1
+Flink提供了命令行界面（CLI）`bin/flink` 来运行 JAR 格式的程序，同时控制其执行。该 CLI 作为 Flink 安装配置的一部分，在单节点或分布式安装的方式中都可以使用。命令行程序与运行中的 JobManager 建立连接来通信，JobManager 的连接信息可以通过`conf/flink-conf.yaml`指定。
 
 <a name="job-lifecycle-management"> </a>
 
@@ -282,14 +275,7 @@
         <tr>
             <td><code class="highlighter-rouge">savepoint</code></td>
             <td>
-<<<<<<< HEAD
-                该操作用于为指定的作业创建或废弃 savepoint。如果在 <code class="highlighter-rouge">conf/flink-config.yaml</code> 中没有指定 <a href="{{< ref "docs/deployment/config" >}}#state-savepoints-dir">state.savepoints.dir</a> 参数，那么除了指定 JobID 之外还需要指定 savepoint 目录。
-=======
-                This action can be used to create or disposing savepoints for a given job. It might be
-                necessary to specify a savepoint directory besides the JobID, if the 
-                <a href="{{< ref "docs/deployment/config" >}}#state-savepoints-dir">state.savepoints.dir</a> 
-                parameter was not specified in <code class="highlighter-rouge">conf/flink-conf.yaml</code>.
->>>>>>> 6df9bdf1
+                该操作用于为指定的作业创建或废弃 savepoint。如果在 <code class="highlighter-rouge">conf/flink-conf.yaml</code> 中没有指定 <a href="{{< ref "docs/deployment/config" >}}#state-savepoints-dir">state.savepoints.dir</a> 参数，那么除了指定 JobID 之外还需要指定 savepoint 目录。
             </td>
         </tr>
         <tr>
@@ -345,14 +331,9 @@
   * `./bin/flink run --target local`: 将作业以 `Session` 模式提交到最小集群模式部署的本地 Flink。
   * `./bin/flink run --target remote`: 将作业提交到运行中的 Flink 集群。
 
-使用  `--target` 参数可以覆盖配置文件 `config/flink-config.yaml` 中的  [execution.target]({{< ref "docs/deployment/config" >}}#execution-target) 配置。
-
-<<<<<<< HEAD
+使用  `--target` 参数可以覆盖配置文件 `conf/flink-conf.yaml` 中的  [execution.target]({{< ref "docs/deployment/config" >}}#execution-target) 配置。
+
 关于命令和相关选项的更多细节，请参考文档中关于Resource Provider的指南。
-=======
-The `--target` will overwrite the [execution.target]({{< ref "docs/deployment/config" >}}#execution-target) 
-specified in the `conf/flink-conf.yaml`.
->>>>>>> 6df9bdf1
 
 <a name="submitting-pyFlink-jobs"> </a>
 
